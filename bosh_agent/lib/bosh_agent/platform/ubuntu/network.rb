# Copyright (c) 2009-2012 VMware, Inc.
require 'bosh_agent/platform/ubuntu'
require 'bosh_agent/platform/linux/network'

module Bosh::Agent
  class Platform::Ubuntu::Network < Platform::Linux::Network
    include Bosh::Exec

    def initialize
      super(File.join File.dirname(__FILE__), 'templates')
    end

<<<<<<< HEAD
    def logger
      Bosh::Agent::Config.logger
    end

    def setup_networking
      case Bosh::Agent::Config.infrastructure_name
      when "vsphere"
        setup_networking_from_settings
      when "aws"
        setup_dhcp_from_settings
      when "openstack"
        setup_dhcp_from_settings
      when "warden"
        # noop
      else
        raise Bosh::Agent::FatalError, "Setup networking failed, unsupported infrastructure #{Bosh::Agent::Config.infrastructure_name}"
      end
    end

    def setup_networking_from_settings
      mac_addresses = detect_mac_addresses
      settings = Bosh::Agent::Config.settings

      @dns = []
      @networks = settings["networks"]
      @networks.each do |k, v|
         mac = v["mac"]

        if mac_addresses.key?(mac)
          v["interface"] = mac_addresses[mac]

          begin
            net_cidr = NetAddr::CIDR.create("#{v['ip']} #{v['netmask']}")
            v["network"] = net_cidr.network
            v["broadcast"] = net_cidr.broadcast

            parse_dns(v)
          rescue NetAddr::ValidationError => e
            raise Bosh::Agent::FatalError, e.to_s
          end
        else
          raise Bosh::Agent::FatalError, "#{mac} from settings not present in instance"
        end
      end

      verify_networks
      write_ubuntu_network_interfaces
      write_resolv_conf
      gratuitous_arp
    end

    def setup_dhcp_from_settings
      @dns = []
      @networks = Bosh::Agent::Config.settings["networks"]
      @networks.each do |_, settings|
        parse_dns(settings)
      end

      unless @dns.empty?
        write_dhcp_conf
      end
    end

    def parse_dns(settings)
      if settings.key?('default') && settings['default'].include?('dns')
        @dns = settings["dns"] if settings["dns"]
      end
    end

    def detect_mac_addresses
      mac_addresses = {}
      Dir['/sys/class/net/*'].each do |dev_path|
        dev = File.basename(dev_path)
        mac = File.read(File.join(dev_path, 'address')).strip
        mac_addresses[mac] = dev
      end
      mac_addresses
    end

    # TODO: do we need search option?
    def write_resolv_conf
      template = ERB.new("<% @dns.each do |server| %>\nnameserver <%= server %>\n<% end %>\n", 0, '%<>')
      result = template.result(binding)
      Bosh::Agent::Util::update_file(result, '/etc/resolv.conf')
    end

    def gratuitous_arp
      # HACK to send a gratuitous arp every 10 seconds for the first minute
      # after networking has been reconfigured.
      Thread.new do
        6.times do
          @networks.each do |name, network|
            until File.exist?("/sys/class/net/#{network['interface']}")
              sleep 0.1
            end

            arp_cmd = "arping -c 1 -U -I #{network['interface']} #{network['ip']}"
            logger.info(arp_cmd)
            `#{arp_cmd}`
          end
          sleep 10
        end
      end
    end

    def write_ubuntu_network_interfaces
=======
    def write_network_interfaces
>>>>>>> beb92b8a
      template = ERB.new(load_erb("interfaces.erb"), 0, '%<>-')
      result = template.result(binding)
      network_updated = Bosh::Agent::Util::update_file(result, '/etc/network/interfaces')
      if network_updated
        @logger.info("Updated networking")
        restart_networking_service
      end
    end

    def restart_networking_service
      # ubuntu 10.04 networking startup/upstart stuff is quite borked
      @networks.each do |k, v|
        interface = v['interface']
        @logger.info("Restarting #{interface}")
        output = sh("service network-interface stop INTERFACE=#{interface}").output
        output += sh("service network-interface start INTERFACE=#{interface}").output
        @logger.info("Restarted networking: #{output}")
      end
    end

    def write_dhcp_conf
      template = ERB.new(load_erb("dhclient_conf.erb"), 0, '%<>-')
      result = template.result(binding)
      updated = Bosh::Agent::Util::update_file(result, '/etc/dhcp3/dhclient.conf')
      if updated
        @logger.info("Updated dhclient.conf")
        restart_dhclient
      end
    end

    # Executing /sbin/dhclient starts another dhclient process, so it'll cause
    # a conflict with the existing system dhclient process and dns changes will
    # be flip floping each lease time. So in order to refresh dhclient
    # configuration we need to restart networking.
    #
    # If dhclient3 cannot release a lease because it collides with a network
    # restart (message "receive_packet failed on eth0: Network is down"
    # appears at /var/log/syslog) then the old dhclient3 process won't be
    # killed (see bug LP #38140), and there will be two dhclient3 process
    # running (and dns changes will be flip floping each lease time). So
    # before restarting the network, we first kill all dhclient3 process.
    def restart_dhclient
      sh("pkill dhclient3", :on_error => :return)
      sh("/etc/init.d/networking restart", :on_error => :return)
    end

  end
end<|MERGE_RESOLUTION|>--- conflicted
+++ resolved
@@ -10,116 +10,7 @@
       super(File.join File.dirname(__FILE__), 'templates')
     end
 
-<<<<<<< HEAD
-    def logger
-      Bosh::Agent::Config.logger
-    end
-
-    def setup_networking
-      case Bosh::Agent::Config.infrastructure_name
-      when "vsphere"
-        setup_networking_from_settings
-      when "aws"
-        setup_dhcp_from_settings
-      when "openstack"
-        setup_dhcp_from_settings
-      when "warden"
-        # noop
-      else
-        raise Bosh::Agent::FatalError, "Setup networking failed, unsupported infrastructure #{Bosh::Agent::Config.infrastructure_name}"
-      end
-    end
-
-    def setup_networking_from_settings
-      mac_addresses = detect_mac_addresses
-      settings = Bosh::Agent::Config.settings
-
-      @dns = []
-      @networks = settings["networks"]
-      @networks.each do |k, v|
-         mac = v["mac"]
-
-        if mac_addresses.key?(mac)
-          v["interface"] = mac_addresses[mac]
-
-          begin
-            net_cidr = NetAddr::CIDR.create("#{v['ip']} #{v['netmask']}")
-            v["network"] = net_cidr.network
-            v["broadcast"] = net_cidr.broadcast
-
-            parse_dns(v)
-          rescue NetAddr::ValidationError => e
-            raise Bosh::Agent::FatalError, e.to_s
-          end
-        else
-          raise Bosh::Agent::FatalError, "#{mac} from settings not present in instance"
-        end
-      end
-
-      verify_networks
-      write_ubuntu_network_interfaces
-      write_resolv_conf
-      gratuitous_arp
-    end
-
-    def setup_dhcp_from_settings
-      @dns = []
-      @networks = Bosh::Agent::Config.settings["networks"]
-      @networks.each do |_, settings|
-        parse_dns(settings)
-      end
-
-      unless @dns.empty?
-        write_dhcp_conf
-      end
-    end
-
-    def parse_dns(settings)
-      if settings.key?('default') && settings['default'].include?('dns')
-        @dns = settings["dns"] if settings["dns"]
-      end
-    end
-
-    def detect_mac_addresses
-      mac_addresses = {}
-      Dir['/sys/class/net/*'].each do |dev_path|
-        dev = File.basename(dev_path)
-        mac = File.read(File.join(dev_path, 'address')).strip
-        mac_addresses[mac] = dev
-      end
-      mac_addresses
-    end
-
-    # TODO: do we need search option?
-    def write_resolv_conf
-      template = ERB.new("<% @dns.each do |server| %>\nnameserver <%= server %>\n<% end %>\n", 0, '%<>')
-      result = template.result(binding)
-      Bosh::Agent::Util::update_file(result, '/etc/resolv.conf')
-    end
-
-    def gratuitous_arp
-      # HACK to send a gratuitous arp every 10 seconds for the first minute
-      # after networking has been reconfigured.
-      Thread.new do
-        6.times do
-          @networks.each do |name, network|
-            until File.exist?("/sys/class/net/#{network['interface']}")
-              sleep 0.1
-            end
-
-            arp_cmd = "arping -c 1 -U -I #{network['interface']} #{network['ip']}"
-            logger.info(arp_cmd)
-            `#{arp_cmd}`
-          end
-          sleep 10
-        end
-      end
-    end
-
-    def write_ubuntu_network_interfaces
-=======
     def write_network_interfaces
->>>>>>> beb92b8a
       template = ERB.new(load_erb("interfaces.erb"), 0, '%<>-')
       result = template.result(binding)
       network_updated = Bosh::Agent::Util::update_file(result, '/etc/network/interfaces')
