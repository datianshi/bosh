--- conflicted
+++ resolved
@@ -56,17 +56,13 @@
             openstack_stages
           end
         when Infrastructure::Vsphere then
-<<<<<<< HEAD
-          operating_system.instance_of?(OperatingSystem::Centos) ? hacked_centos_vsphere : vsphere_stages
-        when Infrastructure::Warden then
-          warden_stages
-=======
           if operating_system.instance_of?(OperatingSystem::Centos)
             centos_vsphere_stages
           else
             vsphere_stages
           end
->>>>>>> c46fe3f0
+        when Infrastructure::Warden then
+          warden_stages
       end
     end
 
@@ -187,7 +183,7 @@
         :image_vsphere_ovf,
         :image_vsphere_prepare_stemcell,
         # Final stemcell
-        :stemcell,
+        :stemcell
       ]
     end
 
@@ -203,7 +199,7 @@
         # only used for spec test
         :image_create,
         # Final stemcell
-        :stemcell
+        :stemcell,
       ]
     end
   end
