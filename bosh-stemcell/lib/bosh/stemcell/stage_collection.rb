--- conflicted
+++ resolved
@@ -2,24 +2,11 @@
 require 'bosh/stemcell/operating_system'
 
 module Bosh::Stemcell
-<<<<<<< HEAD
-  module StageCollection
-    def self.for(stage_collection_name)
-      case stage_collection_name
-        when 'stemcell-aws-xen-ubuntu' then AwsUbuntu.new
-        when 'stemcell-openstack-kvm-ubuntu' then OpenstackUbuntu.new
-        when 'stemcell-vsphere-esxi-centos' then VsphereCentos.new
-        when 'stemcell-vsphere-esxi-ubuntu' then VsphereUbuntu.new
-        when 'stemcell-warden-boshlite-ubuntu' then WardenUbuntu.new
-        else raise ArgumentError.new("invalid stage collection: #{stage_collection_name}")
-      end
-=======
   class StageCollection
 
     def initialize(options)
       @infrastructure   = options.fetch(:infrastructure)
       @operating_system = options.fetch(:operating_system)
->>>>>>> b70164bb
     end
 
     def operating_system_stages
@@ -39,6 +26,8 @@
           openstack_stages
         when Infrastructure::Vsphere then
           operating_system.instance_of?(OperatingSystem::Centos) ? hacked_centos_vsphere : vsphere_stages
+        when Infrastructure::Warden then
+          warden_stages
       end
     end
 
@@ -164,38 +153,18 @@
       ]
     end
 
-    class WardenUbuntu < Base
-      STAGES = [
-          # Setup base chroot
-          :base_debootstrap,
-          :base_apt,
-          # Warden setup
-          :base_warden,
-          # Bosh steps
-          :bosh_users,
-          :bosh_debs,
-          :bosh_monit,
-          :bosh_ruby,
-          :bosh_agent,
-          :bosh_sysstat,
-          :bosh_sysctl,
-          :bosh_ntpdate,
-          :bosh_sudoers,
-          # Misc
-          :system_parameters,
-          # Finalisation
-          :bosh_clean,
-          :bosh_harden,
-          :bosh_dpkg_list,
-          # Image copy
-          :bosh_copy_root,
-          # Final stemcell
-          :stemcell
+    def warden_stages
+      [
+        :system_parameters,
+        # Finalisation
+        :bosh_clean,
+        :bosh_harden,
+        :bosh_dpkg_list,
+        # Image copy
+        :bosh_copy_root,
+        # Final stemcell
+        :stemcell
       ]
-
-      def initialize
-        super(stages: STAGES)
-      end
     end
   end
 end