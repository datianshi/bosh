--- conflicted
+++ resolved
@@ -15,18 +15,6 @@
       end
     end
 
-<<<<<<< HEAD
-    def self.all
-      [
-        Infrastructure::Vsphere,
-        Infrastructure::Aws,
-        Infrastructure::OpenStack,
-        Infrastructure::Warden
-      ].map(&:new)
-    end
-
-=======
->>>>>>> 17f09fff
     class Base
       attr_reader :name, :hypervisor, :default_disk_size
 
