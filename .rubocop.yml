AllCops:
  Includes:
    - Gemfile
    - Rakefile
  Excludes:
   - bin/**
   - bosh_agent/**
   - bosh_aws_cpi/**
   - bosh_cli/**
   - bosh_cli_plugin_aws/**
   - bosh_common/**
   - bosh_cpi/**
   - bosh_openstack_cpi/**
   - bosh-registry/**
   - bosh_vsphere_cpi/**
<<<<<<< HEAD
   - bosh_warden_cpi/**
   - director/**
   - health_monitor/**
   - package_compiler/**
=======
   - bosh-director/**
   - bosh-monitor/**
   - bosh-release/**
>>>>>>> 715d8fb2
   - release/**
   - simple_blobstore_server/**
   - spec/**
   - stemcell_builder/**
   - vendor/**
   - tmp/**

CollectionMethods:
  Enabled: false # Enabling this doesn't like "inject"

Encoding:
  Enabled: false

LineLength:
  Max: 119

Documentation:
  Enabled: false

CaseIndentation:
  Enabled: false

DotPosition:
  Enabled: false

MethodLength:
  CountComments: false
  Max: 20

Blocks:
  Enabled: false # {} for multi-line blocks in RSpec expectations is very common

TrivialAccessors:
  Enabled: false # Bosh::Stemcell::Infrastructure#light? was a false positive

AvoidPerlisms:
  Enabled: false # Unfortunately $CHILD_STATUS isn't always the same as $?

AlignParameters:
  Enabled: false
<|MERGE_RESOLUTION|>--- conflicted
+++ resolved
@@ -13,16 +13,10 @@
    - bosh_openstack_cpi/**
    - bosh-registry/**
    - bosh_vsphere_cpi/**
-<<<<<<< HEAD
    - bosh_warden_cpi/**
-   - director/**
-   - health_monitor/**
-   - package_compiler/**
-=======
    - bosh-director/**
    - bosh-monitor/**
    - bosh-release/**
->>>>>>> 715d8fb2
    - release/**
    - simple_blobstore_server/**
    - spec/**
