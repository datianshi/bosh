AllCops:
  Includes:
    - Gemfile
    - Rakefile
  Excludes:
   - bin/**
   - bosh_agent/**
   - bosh_aws_cpi/**
   - bosh_cli/**
   - bosh_cli_plugin_aws/**
   - bosh_common/**
   - bosh_cpi/**
   - bosh_openstack_cpi/**
   - bosh-registry/**
   - bosh_vsphere_cpi/**
<<<<<<< HEAD
   - bosh_warden_cpi/**
   - bosh-director/**
=======
>>>>>>> c46fe3f0
   - bosh-monitor/**
   - bosh-release/**
   - bosh-stemcell/spec/stemcells/centos_spec.rb
   - release/**
   - simple_blobstore_server/**
   - spec/**
   - stemcell_builder/**
   - vendor/**
   - tmp/**

CollectionMethods:
  Enabled: false # Enabling this doesn't like "inject"

Encoding:
  Enabled: false

LineLength:
  Max: 119

Documentation:
  Enabled: false

CaseIndentation:
  Enabled: false

DotPosition:
  Enabled: false

MethodLength:
  CountComments: false
  Max: 20

Blocks:
  Enabled: false # {} for multi-line blocks in RSpec expectations is very common

TrivialAccessors:
  Enabled: false # Bosh::Stemcell::Infrastructure#light? was a false positive

AvoidPerlisms:
  Enabled: false # Unfortunately $CHILD_STATUS isn't always the same as $?

AlignParameters:
  Enabled: false

IfUnlessModifier:
  Enabled: false # It's nice to be able to use an if on its line<|MERGE_RESOLUTION|>--- conflicted
+++ resolved
@@ -13,11 +13,7 @@
    - bosh_openstack_cpi/**
    - bosh-registry/**
    - bosh_vsphere_cpi/**
-<<<<<<< HEAD
    - bosh_warden_cpi/**
-   - bosh-director/**
-=======
->>>>>>> c46fe3f0
    - bosh-monitor/**
    - bosh-release/**
    - bosh-stemcell/spec/stemcells/centos_spec.rb
