GIT
  remote: https://github.com/pivotal-cf-experimental/fakefs.git
  revision: ebde3d6cbe20339895adcb511108a12ee7820c2c
  ref: ebde3d6c
  specs:
    fakefs (0.5.2)

PATH
  remote: agent_client
  specs:
    agent_client (1.2788.0)
      httpclient (= 2.4.0)
      yajl-ruby (~> 1.1.0)

PATH
  remote: blobstore_client
  specs:
    blobstore_client (1.2788.0)
      aws-sdk (= 1.44.0)
      bosh_common (~> 1.2788.0)
      fog (~> 1.23.0)
      httpclient (= 2.4.0)
      multi_json (~> 1.1)
      ruby-atmos-pure (~> 1.0.5)

PATH
  remote: bosh-core
  specs:
    bosh-core (1.2788.0)
      gibberish (~> 1.2.0)
      yajl-ruby (~> 1.1.0)

PATH
  remote: bosh-dev
  specs:
    bosh-dev (0.0.1.unpublished)
      bosh-core
      bosh-stemcell
      bosh_cli
      bosh_cli_plugin_aws
      bosh_common
      bundler
      logging
      membrane
      peach
      ruby_vcloud_sdk (= 0.7.1)

PATH
  remote: bosh-director
  specs:
    bosh-director (1.2788.0)
      bcrypt-ruby (~> 3.0.1)
      blobstore_client (~> 1.2788.0)
      bosh-core (~> 1.2788.0)
      bosh-director-core (~> 1.2788.0)
      bosh-template (~> 1.2788.0)
      bosh_aws_cpi (~> 1.2788.0)
      bosh_common (~> 1.2788.0)
      bosh_cpi (~> 1.2788.0)
      bosh_openstack_cpi (~> 1.2788.0)
      bosh_vcloud_cpi (~> 0.7.2)
      bosh_vsphere_cpi (~> 1.2788.0)
      bosh_warden_cpi (~> 1.2788.0)
      eventmachine (~> 1.0.0)
      fog (~> 1.23.0)
      httpclient (= 2.4.0)
      logging (~> 1.8.2)
      membrane (~> 1.1.0)
      nats (= 0.5.0.beta.12)
      netaddr (~> 1.5.0)
      rack-test (~> 0.6.2)
      rake
      redis (~> 3.0.2)
      resque (~> 1.25.0)
      resque-backtrace (~> 0.0.1)
      rufus-scheduler (~> 2.0.18)
      semi_semantic (~> 1.1.0)
      sequel (~> 3.43.0)
      sinatra (~> 1.4.2)
      sys-filesystem (~> 1.1.0)
      thin (~> 1.5.0)
      yajl-ruby (~> 1.1.0)

PATH
  remote: bosh-director-core
  specs:
    bosh-director-core (1.2788.0)
      bosh-template (~> 1.2788.0)
      bosh_common (~> 1.2788.0)

PATH
  remote: bosh-monitor
  specs:
    bosh-monitor (1.2788.0)
      aws-sdk (= 1.44.0)
      dogapi (~> 1.6.0)
      em-http-request (~> 0.3.0)
      eventmachine (~> 1.0.0)
      logging (~> 1.8.2)
      nats (= 0.5.0.beta.12)
      sinatra (~> 1.4.2)
      thin (~> 1.5.0)
      yajl-ruby (~> 1.1.0)

PATH
  remote: bosh-registry
  specs:
    bosh-registry (1.2788.0)
      aws-sdk (= 1.44.0)
      fog (~> 1.23.0)
      sequel (~> 3.43.0)
      sinatra (~> 1.4.2)
      thin (~> 1.5.0)
      yajl-ruby (~> 1.1.0)

PATH
  remote: bosh-release
  specs:
    bosh-release (1.2788.0)
      agent_client (~> 1.2788.0)
      blobstore_client (~> 1.2788.0)
      bosh-template (~> 1.2788.0)
      bosh_common (~> 1.2788.0)
      trollop (~> 1.16)
      yajl-ruby (~> 1.1.0)

PATH
  remote: bosh-stemcell
  specs:
    bosh-stemcell (1.2788.0)
      bosh_aws_cpi (~> 1.2788.0)

PATH
  remote: bosh-template
  specs:
    bosh-template (1.2788.0)
      semi_semantic (~> 1.1.0)

PATH
  remote: bosh_aws_cpi
  specs:
    bosh_aws_cpi (1.2788.0)
      aws-sdk (= 1.44.0)
      bosh-registry (~> 1.2788.0)
      bosh_common (~> 1.2788.0)
      bosh_cpi (~> 1.2788.0)
      httpclient (= 2.4.0)
      yajl-ruby (>= 0.8.2)

PATH
  remote: bosh_cli
  specs:
    bosh_cli (1.2788.0)
      blobstore_client (~> 1.2788.0)
      bosh-template (~> 1.2788.0)
      bosh_common (~> 1.2788.0)
      highline (~> 1.6.2)
      httpclient (= 2.4.0)
      json_pure (~> 1.7)
      minitar (~> 0.5.4)
      net-scp (~> 1.1.0)
      net-ssh (>= 2.2.1)
      net-ssh-gateway (~> 1.2.0)
      netaddr (~> 1.5.0)
      progressbar (~> 0.9.0)
      terminal-table (~> 1.4.3)

PATH
  remote: bosh_cli_plugin_aws
  specs:
    bosh_cli_plugin_aws (1.2788.0)
      bosh-stemcell (~> 1.2788.0)
      bosh_aws_cpi (~> 1.2788.0)
      bosh_cli (~> 1.2788.0)
      bosh_cli_plugin_micro (~> 1.2788.0)

PATH
  remote: bosh_cli_plugin_micro
  specs:
<<<<<<< HEAD
    bosh_cli_plugin_micro (1.2787.0)
      agent_client (~> 1.2787.0)
      blobstore_client (~> 1.2787.0)
      bosh-director-core (~> 1.2787.0)
      bosh-registry (~> 1.2787.0)
      bosh-stemcell (~> 1.2787.0)
      bosh_aws_cpi (~> 1.2787.0)
      bosh_cli (~> 1.2787.0)
      bosh_cpi (~> 1.2787.0)
      bosh_openstack_cpi (~> 1.2787.0)
      bosh_vcloud_cpi (= 0.7.2)
      bosh_vsphere_cpi (~> 1.2787.0)
=======
    bosh_cli_plugin_micro (1.2788.0)
      agent_client (~> 1.2788.0)
      blobstore_client (~> 1.2788.0)
      bosh-director-core (~> 1.2788.0)
      bosh-registry (~> 1.2788.0)
      bosh-stemcell (~> 1.2788.0)
      bosh_aws_cpi (~> 1.2788.0)
      bosh_cli (~> 1.2788.0)
      bosh_cpi (~> 1.2788.0)
      bosh_openstack_cpi (~> 1.2788.0)
      bosh_vcloud_cpi (~> 0.7.2)
      bosh_vsphere_cpi (~> 1.2788.0)
>>>>>>> b1a31d6e
      mono_logger (~> 1.1.0)
      sqlite3 (~> 1.3.7)

PATH
  remote: bosh_common
  specs:
    bosh_common (1.2788.0)
      logging (~> 1.8.2)
      semi_semantic (~> 1.1.0)

PATH
  remote: bosh_cpi
  specs:
    bosh_cpi (1.2788.0)
      bosh_common (~> 1.2788.0)
      logging (~> 1.8.2)
      membrane (~> 1.1.0)

PATH
  remote: bosh_openstack_cpi
  specs:
    bosh_openstack_cpi (1.2788.0)
      bosh-registry (~> 1.2788.0)
      bosh_common (~> 1.2788.0)
      bosh_cpi (~> 1.2788.0)
      fog (~> 1.23.0)
      httpclient (= 2.4.0)
      membrane (~> 1.1.0)
      yajl-ruby (>= 0.8.2)

PATH
  remote: bosh_vsphere_cpi
  specs:
    bosh_vsphere_cpi (1.2788.0)
      bosh_common (~> 1.2788.0)
      bosh_cpi (~> 1.2788.0)
      builder (~> 3.1.4)
      httpclient (= 2.4.0)
      membrane (~> 1.1.0)
      mysql2 (~> 0.3.11)
      nokogiri (~> 1.5.10)
      pg (~> 0.15.1)
      sequel (~> 3.43.0)

PATH
  remote: bosh_warden_cpi
  specs:
    bosh_warden_cpi (1.2788.0)
      bosh_common
      bosh_cpi
      sequel
      warden-client
      warden-protocol
      yajl-ruby

PATH
  remote: simple_blobstore_server
  specs:
    simple_blobstore_server (1.2788.0)
      sinatra (~> 1.4.2)
      thin (~> 1.5.0)

GEM
  remote: https://rubygems.org/
  specs:
    addressable (2.3.4)
    ast (2.0.0)
    aws-sdk (1.44.0)
      json (~> 1.4)
      nokogiri (>= 1.4.4)
    bcrypt-ruby (3.0.1)
    beefcake (0.3.7)
    bosh_vcloud_cpi (0.7.2)
      bosh_common
      bosh_cpi
      builder (~> 3.1.4)
      httpclient (~> 2.4.0)
      membrane
      nokogiri (~> 1.5.6)
      rest-client (~> 1.6.7)
      yajl-ruby (>= 0.8.2)
    builder (3.1.4)
    codeclimate-test-reporter (0.3.0)
      simplecov (>= 0.7.1, < 1.0.0)
    crack (0.3.2)
    daemons (1.1.9)
    diff-lcs (1.2.5)
    docile (1.1.5)
    dogapi (1.6.0)
      json (>= 1.5.1)
    em-http-request (0.3.0)
      addressable (>= 2.0.0)
      escape_utils
      eventmachine (>= 0.12.9)
    erubis (2.7.0)
    escape_utils (1.0.1)
    eventmachine (1.0.3)
    excon (0.39.5)
    ffi (1.9.6)
    fog (1.23.0)
      fog-brightbox
      fog-core (~> 1.23)
      fog-json
      fog-softlayer
      ipaddress (~> 0.5)
      nokogiri (~> 1.5, >= 1.5.11)
    fog-brightbox (0.5.0)
      fog-core (~> 1.22)
      fog-json
      inflecto
    fog-core (1.24.0)
      builder
      excon (~> 0.38)
      formatador (~> 0.2)
      mime-types
      net-scp (~> 1.1)
      net-ssh (>= 2.1.3)
    fog-json (1.0.0)
      multi_json (~> 1.0)
    fog-softlayer (0.3.16)
      fog-core
      fog-json
    foodcritic (2.2.0)
      erubis
      gherkin (~> 2.11.7)
      nokogiri (~> 1.5.4)
      treetop (~> 1.4.10)
      yajl-ruby (~> 1.1.0)
    formatador (0.2.5)
    gherkin (2.11.8)
      multi_json (~> 1.3)
    gibberish (1.2.2)
    highline (1.6.21)
    httpclient (2.4.0)
    inflecto (0.0.2)
    ipaddress (0.8.0)
    jenkins_api_client (0.12.1)
      json
      mixlib-shellout (~> 1.1.0)
      nokogiri (~> 1.5.0)
      terminal-table (>= 1.4.0)
      thor (>= 0.16.0)
    json (1.7.7)
    json_pure (1.8.1)
    little-plugger (1.1.3)
    log4r (1.1.10)
    logging (1.8.2)
      little-plugger (>= 1.1.3)
      multi_json (>= 1.8.4)
    machinist (1.0.6)
    membrane (1.1.0)
    mime-types (2.3)
    minitar (0.5.4)
    mixlib-shellout (1.1.0)
    mono_logger (1.1.0)
    multi_json (1.10.1)
    mysql2 (0.3.11)
    nats (0.5.0.beta.12)
      daemons (>= 1.1.9)
      eventmachine (>= 1.0.3)
      json_pure (>= 1.8.0)
      thin (>= 1.5.0)
    net-scp (1.1.2)
      net-ssh (>= 2.6.5)
    net-ssh (2.9.1)
    net-ssh-gateway (1.2.0)
      net-ssh (>= 2.6.5)
    netaddr (1.5.0)
    nokogiri (1.5.11)
    parallel (0.9.2)
    parallel_tests (1.0.3)
      parallel
    parser (2.1.9)
      ast (>= 1.1, < 3.0)
      slop (~> 3.4, >= 3.4.5)
    peach (0.5.1)
    pg (0.15.1)
    polyglot (0.3.3)
    powerpack (0.0.9)
    progressbar (0.9.2)
    rack (1.5.2)
    rack-protection (1.5.3)
      rack
    rack-test (0.6.2)
      rack (>= 1.0)
    rainbow (2.0.0)
    rake (10.3.2)
    redis (3.0.3)
    redis-namespace (1.3.1)
      redis (~> 3.0.0)
    resque (1.25.2)
      mono_logger (~> 1.0)
      multi_json (~> 1.0)
      redis-namespace (~> 1.3)
      sinatra (>= 0.9.2)
      vegas (~> 0.1.2)
    resque-backtrace (0.0.1)
      resque (>= 1.0)
    rest-client (1.6.7)
      mime-types (>= 1.16)
    rspec (3.0.0)
      rspec-core (~> 3.0.0)
      rspec-expectations (~> 3.0.0)
      rspec-mocks (~> 3.0.0)
    rspec-core (3.0.0)
      rspec-support (~> 3.0.0)
    rspec-expectations (3.0.0)
      diff-lcs (>= 1.2.0, < 2.0)
      rspec-support (~> 3.0.0)
    rspec-its (1.0.1)
      rspec-core (>= 2.99.0.beta1)
      rspec-expectations (>= 2.99.0.beta1)
    rspec-mocks (3.0.0)
      rspec-support (~> 3.0.0)
    rspec-support (3.0.0)
    rubocop (0.23.0)
      json (>= 1.7.7, < 2)
      parser (~> 2.1.9)
      powerpack (~> 0.0.6)
      rainbow (>= 1.99.1, < 3.0)
      ruby-progressbar (~> 1.4)
    ruby-atmos-pure (1.0.5)
      log4r (>= 1.1.9)
      ruby-hmac (>= 0.4.0)
    ruby-hmac (0.4.0)
    ruby-progressbar (1.5.1)
    ruby_vcloud_sdk (0.7.1)
      builder (~> 3.1.4)
      httpclient (~> 2.4.0)
      netaddr
      nokogiri (>= 1.5.6)
      rest-client (~> 1.6.7)
    rufus-scheduler (2.0.24)
      tzinfo (>= 0.3.22)
    rugged (0.19.0)
    semi_semantic (1.1.0)
    sequel (3.43.0)
    serverspec (0.15.4)
      highline
      net-ssh
      rspec (>= 2.13.0)
      specinfra (>= 0.7.1)
    simplecov (0.9.0)
      docile (~> 1.1.0)
      multi_json
      simplecov-html (~> 0.8.0)
    simplecov-html (0.8.0)
    sinatra (1.4.3)
      rack (~> 1.4)
      rack-protection (~> 1.4)
      tilt (~> 1.3, >= 1.3.4)
    slop (3.5.0)
    specinfra (1.15.0)
    sqlite3 (1.3.7)
    sys-filesystem (1.1.3)
      ffi
    terminal-table (1.4.5)
    thin (1.5.1)
      daemons (>= 1.0.9)
      eventmachine (>= 0.12.6)
      rack (>= 1.0.0)
    thor (0.18.1)
    thread_safe (0.3.4)
    tilt (1.4.1)
    timecop (0.6.1)
    treetop (1.4.15)
      polyglot
      polyglot (>= 0.3.1)
    trollop (1.16.2)
    tzinfo (1.2.2)
      thread_safe (~> 0.1)
    vcr (2.7.0)
    vegas (0.1.11)
      rack (>= 1.0.0)
    warden-client (0.1.0)
      warden-protocol (~> 0.1.0)
    warden-protocol (0.1.3)
      beefcake
    webmock (1.11.0)
      addressable (>= 2.2.7)
      crack (>= 0.3.2)
    yajl-ruby (1.1.0)

PLATFORMS
  ruby

DEPENDENCIES
  agent_client!
  blobstore_client!
  bosh-core!
  bosh-dev!
  bosh-director!
  bosh-director-core!
  bosh-monitor!
  bosh-registry!
  bosh-release!
  bosh-stemcell!
  bosh-template!
  bosh_aws_cpi!
  bosh_cli!
  bosh_cli_plugin_aws!
  bosh_cli_plugin_micro!
  bosh_common!
  bosh_cpi!
  bosh_openstack_cpi!
  bosh_vsphere_cpi!
  bosh_warden_cpi!
  codeclimate-test-reporter
  fakefs!
  foodcritic
  httpclient
  jenkins_api_client
  json
  machinist (~> 1.0)
  minitar
  mysql2
  nats
  net-ssh
  parallel_tests
  pg
  rack-test
  rake (~> 10.0)
  redis
  rest-client
  rspec (~> 3.0)
  rspec-its
  rubocop
  rugged
  serverspec
  simple_blobstore_server!
  simplecov (~> 0.9.0)
  specinfra
  sqlite3
  timecop
  vcr
  webmock<|MERGE_RESOLUTION|>--- conflicted
+++ resolved
@@ -177,20 +177,6 @@
 PATH
   remote: bosh_cli_plugin_micro
   specs:
-<<<<<<< HEAD
-    bosh_cli_plugin_micro (1.2787.0)
-      agent_client (~> 1.2787.0)
-      blobstore_client (~> 1.2787.0)
-      bosh-director-core (~> 1.2787.0)
-      bosh-registry (~> 1.2787.0)
-      bosh-stemcell (~> 1.2787.0)
-      bosh_aws_cpi (~> 1.2787.0)
-      bosh_cli (~> 1.2787.0)
-      bosh_cpi (~> 1.2787.0)
-      bosh_openstack_cpi (~> 1.2787.0)
-      bosh_vcloud_cpi (= 0.7.2)
-      bosh_vsphere_cpi (~> 1.2787.0)
-=======
     bosh_cli_plugin_micro (1.2788.0)
       agent_client (~> 1.2788.0)
       blobstore_client (~> 1.2788.0)
@@ -201,9 +187,8 @@
       bosh_cli (~> 1.2788.0)
       bosh_cpi (~> 1.2788.0)
       bosh_openstack_cpi (~> 1.2788.0)
-      bosh_vcloud_cpi (~> 0.7.2)
+      bosh_vcloud_cpi (= 0.7.2)
       bosh_vsphere_cpi (~> 1.2788.0)
->>>>>>> b1a31d6e
       mono_logger (~> 1.1.0)
       sqlite3 (~> 1.3.7)
 
