--- conflicted
+++ resolved
@@ -49,12 +49,8 @@
       bosh_cpi (~> 1.2311.0)
       bosh_openstack_cpi (~> 1.2311.0)
       bosh_vcloud_cpi (~> 0.5.2)
-<<<<<<< HEAD
-      bosh_vsphere_cpi (~> 1.2200.0)
-      bosh_warden_cpi (~> 1.2200.0)
-=======
       bosh_vsphere_cpi (~> 1.2311.0)
->>>>>>> 9353c2de
+      bosh_warden_cpi (~> 1.2311.0)
       eventmachine (~> 0.12.9)
       fog (~> 1.14.0)
       httpclient (= 2.2.4)
@@ -225,7 +221,7 @@
 PATH
   remote: bosh_warden_cpi
   specs:
-    bosh_warden_cpi (1.2200.0)
+    bosh_warden_cpi (1.2311.0)
       bosh_common
       bosh_cpi
       sequel
