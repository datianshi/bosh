--- conflicted
+++ resolved
@@ -359,11 +359,7 @@
       diff-lcs (>= 1.1.3, < 2.0)
     rspec-fire (1.2.0)
       rspec (~> 2.11)
-<<<<<<< HEAD
-    rspec-mocks (2.13.0)
-=======
     rspec-mocks (2.14.4)
->>>>>>> 11054b88
     rubocop (0.10.0)
       backports (~> 3.3.3)
       parser (= 2.0.0.pre2)
