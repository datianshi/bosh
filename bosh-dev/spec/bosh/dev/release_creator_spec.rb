require 'spec_helper'
require 'bosh/dev/release_creator'
require 'bosh/dev/bosh_cli_session'

module Bosh::Dev
  describe ReleaseCreator do
    include FakeFS::SpecHelpers

    subject { described_class.new(cli_session) }
    let(:cli_session) { instance_double('Bosh::Dev::BoshCliSession') }

    describe '#create_final' do
      before { FileUtils.mkdir_p('release') }

      create_release_output = <<-OUTPUT
        ...
        Release version: 3
        Release manifest: /tmp/project-release/releases/dummy-3.yml
        Release tarball (2.4K): /tmp/project-release/releases/dummy-3.tgz
      OUTPUT

      it 'is inside release directory when creating final release' do
        cli_session.stub(:run_bosh).with(/create release/) do
          @current_dir = Dir.pwd
          create_release_output
        end
        subject.create_final
        expect(@current_dir).to eq(File.expand_path('../../../../release', __FILE__))
      end

      it 'creates a dev release then creates a new final release tarball' do
        cli_session
          .should_receive(:run_bosh)
          .with('create release --force')
          .ordered

<<<<<<< HEAD
        cli_session.should_receive(:run_bosh).with('create release --force --with-tarball').ordered
=======
        cli_session
          .should_receive(:run_bosh)
          .with('create release --force --final --with-tarball')
          .ordered
>>>>>>> c46fe3f0
          .and_return(create_release_output)

        expect(subject.create_final).to eq('/tmp/project-release/releases/dummy-3.tgz')
      end
    end

    describe '#create_dev' do
      before { FileUtils.mkdir_p('release') }

      create_release_output = <<-OUTPUT
        ...
        Release version: 3.1
        Release manifest: /tmp/project-release/releases/dummy-3.1-dev.yml
        Release tarball (2.4K): /tmp/project-release/releases/dummy-3.1-dev.tgz
      OUTPUT

      it 'is inside release directory when creating final release' do
        cli_session.stub(:run_bosh).with(/create release/) do
          @current_dir = Dir.pwd
          create_release_output
        end
        subject.create_dev
        expect(@current_dir).to eq(File.expand_path('../../../../release', __FILE__))
      end

      it 'creates a dev release then creates a new final release tarball' do
        cli_session
          .should_receive(:run_bosh)
          .with('create release --force --with-tarball')
          .and_return(create_release_output)

        expect(subject.create_dev).to eq('/tmp/project-release/releases/dummy-3.1-dev.tgz')
      end
    end
  end
end<|MERGE_RESOLUTION|>--- conflicted
+++ resolved
@@ -34,14 +34,10 @@
           .with('create release --force')
           .ordered
 
-<<<<<<< HEAD
-        cli_session.should_receive(:run_bosh).with('create release --force --with-tarball').ordered
-=======
         cli_session
           .should_receive(:run_bosh)
           .with('create release --force --final --with-tarball')
           .ordered
->>>>>>> c46fe3f0
           .and_return(create_release_output)
 
         expect(subject.create_final).to eq('/tmp/project-release/releases/dummy-3.tgz')
